[project]
name = "nvector"
dynamic = ["version"]
description = "The nvector library is a suite of tools written in Python to solve geographical position calculations forked from nvector."
authors = [
    {name = "Kenneth Gade, FFI"},
    {name = "Kristian Svartveit, FFI"},
    {name = "Brita Hafskjold Gade, FFI"},
    {name = "Matt Hogan", email = "mhogan@nwra.com"}
]
maintainers = [
  {name = "Per A. Brodtkorb, FFI"}
]
dependencies = [
    "numpy>=1.11.0",
    "scipy>=1.3.0",
    "karney>=1.0",
]

<<<<<<< HEAD
requires-python = ">=3.10, !=3.14.*"
=======
requires-python = ">=3.9"
>>>>>>> 219123c7
readme = "README.rst"
license = {text = "Simplified BSD"}
license_file = "LICENSE.txt"
classifiers = [
    "Programming Language :: Python :: 3",
    "Programming Language :: Python :: 3.10",
    "Programming Language :: Python :: 3.11",
    "Programming Language :: Python :: 3.12",
    "Programming Language :: Python :: 3.13",
    "Environment :: Console",
    "Intended Audience :: Education",
    "Intended Audience :: Science/Research",
    "License :: OSI Approved :: BSD License",
    "Operating System :: OS Independent",
    "Operating System :: POSIX :: Linux",
    "Operating System :: Unix",
    "Operating System :: MacOS",
    "Operating System :: Microsoft :: Windows",
    "Topic :: Scientific/Engineering :: Mathematics",
    "Topic :: Scientific/Engineering :: GIS"
]

[project.optional-dependencies]
plot =["matplotlib>=3.8.0",
       "Cartopy>=0.22.0",]

[project.urls]
repository  = "https://github.com/pbrod/nvector/"
documentation = "https://nvector.readthedocs.io/en/latest/"


[build-system]
requires = ["pdm-backend"]
build-backend = "pdm.backend"


[tool.pdm]
distribution = true

[tool.pdm.version]
source = "file"
path = "src/nvector/__init__.py"

[tool.pdm.scripts]
build-docs-html = "sphinx-build -b html docs docs/_build/html -d docs/_build/doctrees"
build-docs-latex = "sphinx-build -b latex docs docs/_build/latex -d docs/_build/doctrees"
build-docs-pdf = "sphinx-build -b latexpdf docs docs/_build/latex -d docs/_build/doctrees"
lock_win64 = "pdm lock -L pdm_windows.lock --python 3.12 --strategy no_direct_minimal_versions --platform windows -dG all"
lock_linux = "pdm lock -L pdm_linux.lock --python 3.12 --strategy no_direct_minimal_versions --platform linux -dG all"

format = "ruff format ./src/"  # format code
check-style = "ruff check ./src/"  # check code style
check-types = "mypy ./src/"  # check types

show-next-version = "git-cliff --bumped-version"  # calculate and print the next semantic version to stdout:
show-next-changelog = "git-cliff"
append-changelog = "git-cliff --unreleased --prepend CHANGELOG.md"  # prepend new entries to CHANGELOG.md without footer part



#[tool.pdm.scripts.check-commits]
#shell = "gitlint --commits $(git describe --tags --abbrev=0)..HEAD lint"


[tool.pdm.dev-dependencies]
build = [
    "setuptools>=39.2",  # MHogan: Pycharm complains oddly without this on Windows platform
    "spyder-kernels",    # Mhogan: If you want to use Spyder
    "git-cliff>=2.6.1",
    "pdm-bump>=0.9.8",
]
# semantic_release.commit-messages git-cliff
# chore: Changes to the build process or auxiliary tools and libraries such as documentation generation
# docs: Documentation only changes
# feat: A new feature
# fix: A bug fix
# perf: A code change that improves performance
# refactor: A code change that neither fixes a bug nor adds a feature
# style: Changes that do not affect the meaning of the code (white-space, formatting, missing semi-colons, etc)
# test: Adding missing or correcting existing tests

test = [
    "nox",
    "pytest",
    "pytest-cov",
    "pytest-pep8",
    "hypothesis",
    "matplotlib>=3.8.0",
    "Cartopy>=0.22.0",
    "pytest-ruff>=0.4.1",
    "ruff>=0.0.47",
    # "gitlint>=0.19",
    "pytest-mypy>=0.10.3",
    "mypy>=1.11.2",
]
sphinx = [
    "sphinx>=1.3.1",
    "sphinx_rtd_theme>=0.1.7",
    "sphinxcontrib-napoleon",
    "sphinxcontrib-bibtex",
    "myst_parser",
]
all = ["nvector[build,plot,test,sphinx]"]

[tool.mypy]
strict = true
explicit_package_bases = false
no_namespace_packages = true
warn_return_any = false
disable_error_code = "import-untyped"
plugins = "numpy.typing.mypy_plugin"

[[tool.mypy.overrides]]
module = [
    "nvector.__init__",
    "nvector.tests.test_plot",
    "nvector.tests.test_geodesic",
    "nvector.tests.test_nvector",
    "nvector.tests.test_nvector_with_vectors",
    "nvector.tests.test_objects",
    "nvector.tests.test_rotation",
    "nvector.tests.test_util",
    "nvector.plot",
]
ignore_errors = true

[tool.ruff]
line-length = 100

[tool.ruff.lint]
select = ["B",  # flake8-bugbear
          "C4", # flake8-comprehensions
          "E4", # pycodestyle import checks
          "E7", # pycodestyle statement checks
          "E9", # pycodestyle runtime checks
          "E501", # pycodestyle linelength checks
          "F",  # PyFlakes
          "I",  # isort
          "Q",
          # "UP", # pyupgrade
          ]

# On top of the numpy convention, disable `D417`, which requires
# documentation for every function parameter.
ignore = ["D417"]

[tool.ruff.lint.pydocstyle]
convention = "numpy"

[tool.ruff.format]
#docstring-code-format = true
docstring-code-line-length = 100

[tool.pytest.ini_options]
doctest_optionflags = ["NORMALIZE_WHITESPACE", "IGNORE_EXCEPTION_DETAIL",  "ELLIPSIS"]
addopts = "-rsxXf --doctest-modules --cov=nvector --cov-report=xml --ruff --ruff-format "  # --mypy
testpaths = [
    "src"
]<|MERGE_RESOLUTION|>--- conflicted
+++ resolved
@@ -17,11 +17,7 @@
     "karney>=1.0",
 ]
 
-<<<<<<< HEAD
 requires-python = ">=3.10, !=3.14.*"
-=======
-requires-python = ">=3.9"
->>>>>>> 219123c7
 readme = "README.rst"
 license = {text = "Simplified BSD"}
 license_file = "LICENSE.txt"
